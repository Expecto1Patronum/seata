--- conflicted
+++ resolved
@@ -46,14 +46,6 @@
      */
     public static Configuration getInstance() {
         ConfigType configType = null;
-<<<<<<< HEAD
-        try {
-            configType = ConfigType.getType(
-                FILE_INSTANCE.getConfig(ConfigurationKeys.FILE_ROOT_CONFIG + ConfigurationKeys.FILE_CONFIG_SPLIT_CHAR
-                    + ConfigurationKeys.FILE_ROOT_TYPE));
-        } catch (Exception exx) {
-            LOGGER.error(exx.getMessage());
-=======
         String configTypeName = null;
         try {
             configTypeName = FILE_INSTANCE.getConfig(ConfigurationKeys.FILE_ROOT_CONFIG + ConfigurationKeys.FILE_CONFIG_SPLIT_CHAR
@@ -61,7 +53,6 @@
             configType = ConfigType.getType(configTypeName);
         } catch (Exception exx) {
             throw new NotSupportYetException("not support register type: " + configTypeName);
->>>>>>> 1b250126
         }
         Configuration configuration;
         switch (configType) {
@@ -86,8 +77,6 @@
                 String name = FILE_INSTANCE.getConfig(pathDataId);
                 configuration = new FileConfiguration(name);
                 break;
-<<<<<<< HEAD
-=======
             case ZK:
                 try {
                     configuration = new ZKConfiguration();
@@ -95,7 +84,6 @@
                     throw new RuntimeException(e);
                 }
                 break;
->>>>>>> 1b250126
             default:
                 throw new NotSupportYetException("not support register type:" + configType);
         }
